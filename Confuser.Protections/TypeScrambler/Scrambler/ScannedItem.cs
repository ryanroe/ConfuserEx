﻿using System.Collections.Generic;
using System.Linq;
using dnlib.DotNet;

namespace Confuser.Protections.TypeScramble.Scrambler {
	public abstract class ScannedItem {

		internal Dictionary<uint, GenericParam> Generics = new Dictionary<uint, GenericParam>();
		public List<TypeSig> TrueTypes = new List<TypeSig>();
		public ushort GenericCount { get; set; }
		public bool RegisterGeneric(TypeSig t) {
			if (t == null || t.ScopeType == null || t.IsSZArray) {
				return false;
			}

			if (!Generics.ContainsKey(t.ScopeType.MDToken.Raw)) {
				Generics.Add(t.ScopeType.MDToken.Raw, new GenericParamUser(GenericCount++, GenericParamAttributes.NoSpecialConstraint, "koi"));
				TrueTypes.Add(t);
				return true;
			}
			else {
				return false;
			}

		}

<<<<<<< HEAD
		public GenericMVar GetGeneric(TypeSig t) {
			GenericParam gp = null;
			if (t.ScopeType != null && Generics.TryGetValue(t.ScopeType.MDToken.Raw, out gp)) {
				return new GenericMVar(gp.Number);
			}
			else {
				return null;
			}
		}

		public TypeSig ConvertToGenericIfAvalible(TypeSig t) {
			TypeSig newSig = GetGeneric(t);
			if (newSig != null && t.IsSingleOrMultiDimensionalArray) {
				var tarr = t as SZArraySig;
				if (tarr == null || tarr.IsMultiDimensional) {
					newSig = null;
				}
				else {
					newSig = new ArraySig(newSig, tarr.Rank);
				}
			}
			return newSig ?? t;
		}
=======
        public GenericMVar GetGeneric(TypeSig t) {
            GenericParam gp = null;

            if (t.ContainsGenericParameter) return null;
            if(t.ScopeType == null) return null;

            if (Generics.TryGetValue(t.ScopeType.MDToken.Raw, out gp))
            {
                return new GenericMVar(gp.Number);
            }
            else
            {
                return null;
            }
            
        }

        public TypeSig ConvertToGenericIfAvalible(TypeSig t) {

            TypeSig newSig = GetGeneric(t);
            if(newSig != null && t.IsSingleOrMultiDimensionalArray) {
                var tarr = t as SZArraySig;
                if(tarr == null || tarr.IsMultiDimensional) {
                    newSig = null;
                } else {
                    newSig = new ArraySig(newSig, tarr.Rank);
                }
            }
            return newSig ?? t;
        }
>>>>>>> c0a79592

		public GenericInstMethodSig CreateGenericMethodSig(ScannedItem from) {
			if (from == null) {
				return new GenericInstMethodSig(TrueTypes);
			}
			else {
				TypeSig[] types = TrueTypes.Select(t => from.ConvertToGenericIfAvalible(t)).ToArray();
				return new GenericInstMethodSig(types);
			}

		}

		public GenericInstSig CreateGenericTypeSig(ScannedItem from) {
			return new GenericInstSig(GetTarget(), TrueTypes.Count);
			// TODO: Potential error: The code following this is never executed, but it looks like it is the correct version. Needs to be verified.
			/*
			if (from == null) {
				return new GenericInstSig(GetTarget(), TrueTypes.ToArray());
			}
			else {
				TypeSig[] types = TrueTypes.Select(t => from.ConvertToGenericIfAvalible(t)).ToArray();
				return new GenericInstSig(GetTarget(), types);
			}
			*/
		}

		public abstract void PrepairGenerics();
		public abstract MDToken GetToken();

		public abstract void Scan();
		public abstract ClassOrValueTypeSig GetTarget();
	}
}<|MERGE_RESOLUTION|>--- conflicted
+++ resolved
@@ -24,18 +24,23 @@
 
 		}
 
-<<<<<<< HEAD
 		public GenericMVar GetGeneric(TypeSig t) {
 			GenericParam gp = null;
-			if (t.ScopeType != null && Generics.TryGetValue(t.ScopeType.MDToken.Raw, out gp)) {
+
+			if (t.ContainsGenericParameter) return null;
+			if (t.ScopeType == null) return null;
+
+			if (Generics.TryGetValue(t.ScopeType.MDToken.Raw, out gp)) {
 				return new GenericMVar(gp.Number);
 			}
 			else {
 				return null;
 			}
+
 		}
 
 		public TypeSig ConvertToGenericIfAvalible(TypeSig t) {
+
 			TypeSig newSig = GetGeneric(t);
 			if (newSig != null && t.IsSingleOrMultiDimensionalArray) {
 				var tarr = t as SZArraySig;
@@ -48,38 +53,6 @@
 			}
 			return newSig ?? t;
 		}
-=======
-        public GenericMVar GetGeneric(TypeSig t) {
-            GenericParam gp = null;
-
-            if (t.ContainsGenericParameter) return null;
-            if(t.ScopeType == null) return null;
-
-            if (Generics.TryGetValue(t.ScopeType.MDToken.Raw, out gp))
-            {
-                return new GenericMVar(gp.Number);
-            }
-            else
-            {
-                return null;
-            }
-            
-        }
-
-        public TypeSig ConvertToGenericIfAvalible(TypeSig t) {
-
-            TypeSig newSig = GetGeneric(t);
-            if(newSig != null && t.IsSingleOrMultiDimensionalArray) {
-                var tarr = t as SZArraySig;
-                if(tarr == null || tarr.IsMultiDimensional) {
-                    newSig = null;
-                } else {
-                    newSig = new ArraySig(newSig, tarr.Rank);
-                }
-            }
-            return newSig ?? t;
-        }
->>>>>>> c0a79592
 
 		public GenericInstMethodSig CreateGenericMethodSig(ScannedItem from) {
 			if (from == null) {
@@ -94,8 +67,6 @@
 
 		public GenericInstSig CreateGenericTypeSig(ScannedItem from) {
 			return new GenericInstSig(GetTarget(), TrueTypes.Count);
-			// TODO: Potential error: The code following this is never executed, but it looks like it is the correct version. Needs to be verified.
-			/*
 			if (from == null) {
 				return new GenericInstSig(GetTarget(), TrueTypes.ToArray());
 			}
@@ -103,7 +74,7 @@
 				TypeSig[] types = TrueTypes.Select(t => from.ConvertToGenericIfAvalible(t)).ToArray();
 				return new GenericInstSig(GetTarget(), types);
 			}
-			*/
+
 		}
 
 		public abstract void PrepairGenerics();
